--- conflicted
+++ resolved
@@ -51,13 +51,8 @@
     /**
      * 服务端发起 OAuth 请求，获取 Access Token，可用于发送模板消息等
      *
-<<<<<<< HEAD
      * @return array
      * 
-=======
-     * @return void
-     *
->>>>>>> 1998b991
      * @see https://smartprogram.baidu.com/docs/develop/server/power_exp/
      */
     public function oauth()
